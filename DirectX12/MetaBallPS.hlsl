cbuffer MetaCB : register(b0)
{
    float4x4 invViewProj;
    float3 camPos;
    float isoLevel;
    uint nearCount;     // 近傍パーティクル数
    float pad[3];
};

struct ParticleMeta
{
    float3 pos; // ワールド空間位置
    float r;    // 半径
};

struct VSOutput
{
    float4 pos : SV_POSITION;
    float2 uv : TEXCOORD;
};

static const int MAX_STEP = 16; // 描画用の制限を半分にし負荷を軽減
StructuredBuffer<ParticleMeta> NearParticles : register(t0); // 近傍パーティクルのみ

// MetaBallのフィールド値と勾配を同時に計算する
float Field(float3 p, out float3 grad)
{
    float sum = 0;
    grad = float3(0, 0, 0); // 勾配の初期化
  [loop]
    // 近傍リスト分だけループ
    for (uint i = 0; i < nearCount; ++i)
    {
<<<<<<< HEAD
        float3 d = p - Particles[i].pos;
        float r2 = Particles[i].r * Particles[i].r;
        float denom = dot(d, d) + 1e-6;
        sum += r2 / denom; // フィールド値を累積
        grad += (-2 * r2 * d) / pow(denom, 2); // 勾配を累積
=======
        float3 d = p - NearParticles[i].pos;
        sum += (NearParticles[i].r * NearParticles[i].r) / (dot(d, d) + 1e-6);
>>>>>>> d1948aab

        // 規定値を超えたら早期終了して無駄な計算を抑える
        if (sum > isoLevel)
            break;
    }
    return sum - isoLevel;
}


float4 main(VSOutput IN) : SV_TARGET
{
    float4 clip = float4(IN.uv * 2 - 1, 0, 1);
    float4 wp = mul(invViewProj, clip);
    wp /= wp.w;
    float3 ro = camPos, rd = normalize(wp.xyz - camPos);
    float3 p = ro;
    float d;
    float3 grad; // フィールドの勾配
  [loop]
    for (int i = 0; i < MAX_STEP; ++i)
    {
        d = Field(p, grad); // フィールド値と勾配を取得
        if (abs(d) < 0.001)
            break;
        p += rd * d * 0.5;
    }
    if (abs(d) >= 0.001)
        return float4(0, 0, 0, 0);
    float3 n = normalize(grad); // 累積した勾配から法線を計算
    float diff = saturate(dot(n, normalize(float3(1, 1, 1))));
            // Water-like bluish tint
    return float4(diff * 0.2, diff * 0.4, diff, 1);
}<|MERGE_RESOLUTION|>--- conflicted
+++ resolved
@@ -31,16 +31,8 @@
     // 近傍リスト分だけループ
     for (uint i = 0; i < nearCount; ++i)
     {
-<<<<<<< HEAD
-        float3 d = p - Particles[i].pos;
-        float r2 = Particles[i].r * Particles[i].r;
-        float denom = dot(d, d) + 1e-6;
-        sum += r2 / denom; // フィールド値を累積
-        grad += (-2 * r2 * d) / pow(denom, 2); // 勾配を累積
-=======
         float3 d = p - NearParticles[i].pos;
         sum += (NearParticles[i].r * NearParticles[i].r) / (dot(d, d) + 1e-6);
->>>>>>> d1948aab
 
         // 規定値を超えたら早期終了して無駄な計算を抑える
         if (sum > isoLevel)
