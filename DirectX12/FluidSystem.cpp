--- conflicted
+++ resolved
@@ -4,11 +4,8 @@
 #include <d3dcompiler.h>
 #include "Engine.h"
 #include "Camera.h"
-<<<<<<< HEAD
 #include "RandomUtil.h"
-=======
-#include "Random.h"
->>>>>>> 88a6f5c0
+
 
 struct SPHParamsCB {
     float restDensity;
